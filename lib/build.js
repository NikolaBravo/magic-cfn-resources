// builds cfn resources for lambda function
const cf = require('@mapbox/cloudfriend');

module.exports.build = build;
function build(params) {
<<<<<<< HEAD
  const functions = new Set(['SnsSubscription', 'DynamoDBStreamLabel', 'StackOutputs', 'SpotFleet', 'S3NotificationTopicConfig']);
=======
  const functions = new Set([
    'SnsSubscription',
    'DynamoDBStreamLabel',
    'StackOutputs',
    'SpotFleet',
    'DefaultVpc'
  ]);
>>>>>>> 2c46aa70

  if(!params.CustomResourceName)
    throw new Error('Missing CustomResourceName');
  if (!functions.has(params.CustomResourceName))
    throw new Error(`${params.CustomResourceName} is not an available magical-cfn-resource`);
  if (!params.LogicalName)
    throw new Error('Missing LogicalName');
  if (!params.S3Bucket)
    throw new Error('Missing S3Bucket');
  if (!params.S3Key)
    throw new Error('Missing S3Key');
  if (!params.Handler)
    throw new Error('Missing Handler');
  if (!params.Properties)
    throw new Error('Missing Properties');
  if (params.CustomResourceName === 'SpotFleet') {
    if (!params.Properties.SpotFleetRequestConfigData)
      throw new Error('Missing SpotFleetRequestConfigData');
    if (!params.Properties.SpotFleetRequestConfigData.LaunchSpecifications)
      throw new Error('Missing LaunchSpecifications in SpotFleetRequestConfigData');
    if (!params.Properties.SpotFleetRequestConfigData.LaunchSpecifications[0])
      throw new Error('Missing LaunchSpecifications[0] in SpotFleetRequestConfigData');
    if (!params.Properties.SpotFleetRequestConfigData.LaunchSpecifications[0].IamInstanceProfile)
      throw new Error('Missing IamInstanceProfile in SpotFleetRequestConfigData.LaunchSpecifications[0]');
    if (!params.Properties.SpotFleetRequestConfigData.IamFleetRole)
      throw new Error('Missing IamFleetRole in SpotFleetRequestConfigData');
  }

  const CustomResource = {};

  CustomResource[`${params.LogicalName}Role`] = role(params);

  // build any additional resources
  moreResources(params, CustomResource);

  CustomResource[`${params.LogicalName}Function`] = {
    Type: 'AWS::Lambda::Function',
    // #### Properties
    Properties: {
      // - Code: You must upload your Lambda function as a .zip file
      // to S3, and refer to it here.
      Code: {
        S3Bucket: params.S3Bucket,
        S3Key: params.S3Key
      },
      // - Role: Refers to the ARN of the Role defined above.
      Role: cf.getAtt(`${params.LogicalName}Role`, 'Arn'),
      // - Other parameters as described by
      // [the AWS documentation](http://docs.aws.amazon.com/AWSCloudFormation/latest/UserGuide/aws-resource-lambda-function.html).
      Description: `Manages ${params.CustomResourceName}`,
      Handler: params.Handler,
      MemorySize: 128,
      Runtime: 'nodejs6.10',
      Timeout: 30
    }
  };
  CustomResource[params.LogicalName] = {
    Type: 'Custom::'+params.CustomResourceName,
    Properties: Object.assign({ ServiceToken: cf.getAtt(`${params.LogicalName}Function`, 'Arn')}, params.Properties)
  };

  if (params.Condition) {
    CustomResource[`${params.LogicalName}Role`]['Condition'] = params.Condition;
    CustomResource[`${params.LogicalName}Function`]['Condition'] = params.Condition;
    CustomResource[params.LogicalName]['Condition'] = params.Condition;
  }

  return { Resources: CustomResource };
}

function role(params) {
  switch (params.CustomResourceName) {
  case 'SnsSubscription':
    return {
      Type: 'AWS::IAM::Role',
      Properties: {
        // #### Assume role policy
        // Identifies that this role can be assumed by a Lambda function.
        AssumeRolePolicyDocument: {
          Statement: [
            {
              Sid: '',
              Effect: 'Allow',
              Principal: {
                Service: 'lambda.amazonaws.com'
              },
              Action: 'sts:AssumeRole'
            }
          ]
        },
        Policies: [
          {
            // #### Runtime policy
            // Defines the permissions that the Lambda function will
            // have once it has assumed this role.
            PolicyName: 'SnsSubscriptionPolicy',
            PolicyDocument: {
              Statement: [
                // The function can write CloudWatch Logs
                {
                  Effect: 'Allow',
                  Action: ['logs:*'],
                  Resource: 'arn:aws:logs:*:*:*'
                },
                // The function is able to create and delete subscriptions
                // for all SNS topics.
                {
                  Effect: 'Allow',
                  Action: [
                    'sns:Subscribe',
                    'sns:Unsubscribe',
                    'sns:ListSubscriptionsByTopic'
                  ],
                  Resource: '*'
                }
              ]
            }
          }
        ]
      }
    };
  case 'DynamoDBStreamLabel':
    return {
      Type: 'AWS::IAM::Role',
      Properties: {
        // #### Assume role policy
        // Identifies that this role can be assumed by a Lambda function.
        AssumeRolePolicyDocument: {
          Statement: [
            {
              Sid: '',
              Effect: 'Allow',
              Principal: { Service: 'lambda.amazonaws.com' },
              Action: 'sts:AssumeRole'
            }
          ]
        },
        Policies: [
          {
            // #### Runtime policy
            // Defines the permissions that the Lambda function will have once
            // it has assumed this role.
            PolicyName: 'DynamoDBStreamLabelPolicy',
            PolicyDocument: {
              Statement: [
                // The function can write CloudWatch Logs
                {
                  Effect: 'Allow',
                  Action: ['logs:*'],
                  Resource: 'arn:aws:logs:*:*:*'
                },
                // The function is able to describe DynamoDB tables
                {
                  Effect: 'Allow',
                  Action: [
                    'dynamodb:DescribeTable'
                  ],
                  Resource: '*'
                }
              ]
            }
          }
        ]
      }
    };
  case 'StackOutputs':
    return {
      Type: 'AWS::IAM::Role',
      Properties: {
        // #### Assume role policy
        // Identifies that this role can be assumed by a Lambda function.
        AssumeRolePolicyDocument: {
          Statement: [
            {
              Sid: '',
              Effect: 'Allow',
              Principal: {
                Service: 'lambda.amazonaws.com'
              },
              Action: 'sts:AssumeRole'
            }
          ]
        },
        Policies: [
          {
            // #### Runtime policy
            // Defines the permissions that the Lambda function will
            // have once it has assumed this role.
            PolicyName: 'LogGroupPolicy',
            PolicyDocument: {
              Statement: [
                // The function can write to and create CloudWatch Logs
                {
                  Effect: 'Allow',
                  Action: ['logs:*'],
                  Resource: 'arn:aws:logs:*:*:*'
                },
                // The function can describe stacks
                {
                  Effect: 'Allow',
                  Action: ['cloudformation:DescribeStacks'],
                  Resource: '*'
                }
              ]
            }
          }
        ]
      }

    };
  case 'S3NotificationTopicConfig':
    return {
      Type: 'AWS::IAM::Role',
      Properties: {
        // #### Assume role policy
        // Identifies that this role can be assumed by a Lambda function.
        AssumeRolePolicyDocument: {
          Statement: [
            {
              Sid: '',
              Effect: 'Allow',
              Principal: {
                Service: 'lambda.amazonaws.com'
              },
              Action: 'sts:AssumeRole'
            }
          ]
        },
        Policies: [
          {
            // #### Runtime policy
            // Defines the permissions that the Lambda function will
            // have once it has assumed this role.
            PolicyName: 'S3NotificationTopicConfigPolicy',
            PolicyDocument: {
              Statement: [
                // The function can write CloudWatch Logs
                {
                  Effect: 'Allow',
                  Action: ['logs:*'],
                  Resource: 'arn:aws:logs:*:*:*'
                },
                // it can getBucketNotification and putBucketNotification on any s3 bucket
                {
                  Effect: 'Allow',
                  Action: ['s3:getBucketNotification', 's3:putBucketNotification'],
                  Resource: params.Properties.BucketNotificationResources || '*'
                }
              ]
            }
          }
        ]
      }
    }
  case 'SpotFleet':
    return {
      Type: 'AWS::IAM::Role',
      Properties: {
        // #### Assume role policy
        // Identifies that this role can be assumed by a Lambda function.
        AssumeRolePolicyDocument: {
          Statement: [
            {
              Sid: '',
              Effect: 'Allow',
              Principal: {
                Service: 'lambda.amazonaws.com'
              },
              Action: 'sts:AssumeRole'
            }
          ]
        },
        Policies: [
          {
            // #### Runtime policy
            // Defines the permissions that the Lambda function will
            // have once it has assumed this role.
            PolicyName: 'SpotFleetPolicy',
            PolicyDocument: {
              Statement: [
                // The function can write CloudWatch Logs
                {
                  Effect: 'Allow',
                  Action: ['logs:*'],
                  Resource: 'arn:aws:logs:*:*:*'
                },
                // The function is able to create and delete spot fleet requests
                {
                  Effect: 'Allow',
                  Action: ['ec2:*'],
                  Resource: '*'
                },
                {
                  Effect: 'Allow',
                  Action: [
                    'iam:ListRoles',
                    'iam:PassRole'
                  ],
                  Resource: params.Properties.SpotFleetRequestConfigData.IamFleetRole
                },
                {
                  Effect: 'Allow',
                  Action: ['iam:ListInstanceProfiles'],
                  Resource: params.Properties.SpotFleetRequestConfigData.LaunchSpecifications[0].IamInstanceProfile.Arn
                }
              ]
            }
          }
        ]
      }
    };
  case 'DefaultVpc':
    return {
      Type: 'AWS::IAM::Role',
      Properties: {
        AssumeRolePolicyDocument: {
          Statement: [
            {
              Sid: '',
              Effect: 'Allow',
              Principal: { Service: 'lambda.amazonaws.com' },
              Action: 'sts:AssumeRole'
            }
          ]
        },
        Policies: [
          {
            PolicyName: 'DefaultVpcPolicy',
            PolicyDocument: {
              Statement: [
                {
                  Effect: 'Allow',
                  Action: ['logs:*'],
                  Resource: 'arn:aws:logs:*:*:*'
                },
                {
                  Effect: 'Allow',
                  Action: [
                    'ec2:describeVpcs',
                    'ec2:describeSubnets',
                    'ec2:describeRouteTables'
                  ],
                  Resource: '*'
                }
              ]
            }
          }
        ]
      }
    };
  default:
    throw new Error('Unknown resource name');
  }
}

function moreResources(params, customResource) {
  switch (params.CustomResourceName) {
    case 'S3NotificationTopicConfig':
      customResource[`${params.LogicalName}SnsPolicy`] = {
        Type: 'AWS::SNS::TopicPolicy',
        Properties: {
          PolicyDocument: {
            Id: `${params.LogicalName}SnsPolicy`,
            Version: '2012-10-17',
            Statement: [
              {
                Sid: '',
                Effect: 'Allow',
                Principal: { Service: 's3.amazonaws.com'},
                Action: 'SNS:Publish',
                Resource: params.Properties.SnsTopicArn,
                Condition: {
                  ArnLike: { 'aws:SourceArn': `arn:aws:s3:::${params.Properties.Bucket}` }
                }
              }
            ]
          },
          Topics: [ params.Properties.SnsTopicArn ]
        }
      }
      break;
    default:
      break;
  }
}<|MERGE_RESOLUTION|>--- conflicted
+++ resolved
@@ -3,17 +3,14 @@
 
 module.exports.build = build;
 function build(params) {
-<<<<<<< HEAD
-  const functions = new Set(['SnsSubscription', 'DynamoDBStreamLabel', 'StackOutputs', 'SpotFleet', 'S3NotificationTopicConfig']);
-=======
   const functions = new Set([
     'SnsSubscription',
     'DynamoDBStreamLabel',
     'StackOutputs',
     'SpotFleet',
-    'DefaultVpc'
+    'DefaultVpc',
+    'S3NotificationTopicConfig'
   ]);
->>>>>>> 2c46aa70
 
   if(!params.CustomResourceName)
     throw new Error('Missing CustomResourceName');
