--- conflicted
+++ resolved
@@ -1,10 +1,7 @@
 {
   "name": "@mapbox/magic-cfn-resources",
-<<<<<<< HEAD
   "version": "1.2.11",
-=======
   "version": "1.2.3",
->>>>>>> 3f25cc0a
   "description": "Build Lambda-backed custom CloudFormation resources",
   "main": "index.js",
   "directories": {
@@ -35,12 +32,8 @@
     "tape": "^4.0.0"
   },
   "dependencies": {
-<<<<<<< HEAD
     "aws-sdk": "^2.1.35",
-    "deep-equal": "^1.0.0"
-=======
     "@mapbox/cloudfriend": "^1.8.1",
     "aws-sdk": "^2.1.35"
->>>>>>> 3f25cc0a
   }
 }